from typing import Generic, List, Optional, TypeVar, Union, overload

from Bi.Bi import CBi
from Bi.BiList import CBiList
from Common.CEnum import BSP_TYPE
from Common.func_util import has_overlap
from Seg.Seg import CSeg
from Seg.SegListComm import CSegListComm
from ZS.ZS import CZS

from .BS_Point import CBS_Point
from .BSPointConfig import CBSPointConfig, CPointConfig

LINE_TYPE = TypeVar('LINE_TYPE', CBi, CSeg[CBi])
LINE_LIST_TYPE = TypeVar('LINE_LIST_TYPE', CBiList, CSegListComm[CBi])


class CBSPointList(Generic[LINE_TYPE, LINE_LIST_TYPE]):
    def __init__(self, bs_point_config: CBSPointConfig):
        self.lst: List[CBS_Point[LINE_TYPE]] = []
        self.lst_dict = {}
        self.bsp1_lst: List[CBS_Point[LINE_TYPE]] = []
        self.config = bs_point_config
        self.last_sure_pos = -1

    def __iter__(self):
        yield from self.lst

    def __len__(self):
        return len(self.lst)

    @overload
    def __getitem__(self, index: int) -> CBS_Point: ...

    @overload
    def __getitem__(self, index: slice) -> List[CBS_Point]: ...

    def __getitem__(self, index: Union[slice, int]) -> Union[List[CBS_Point], CBS_Point]:
        return self.lst[index]

    def cal(self, bi_list: LINE_LIST_TYPE, seg_list: CSegListComm[LINE_TYPE]):
        self.lst = [bsp for bsp in self.lst if bsp.klu.idx <= self.last_sure_pos]
        self.lst_dict = {bsp.bi.get_end_klu(): bsp for bsp in self.lst}
        self.bsp1_lst = [bsp for bsp in self.bsp1_lst if bsp.klu.idx <= self.last_sure_pos]

        self.cal_seg_bs1point(seg_list, bi_list)
        self.cal_seg_bs2point(seg_list, bi_list)
        self.cal_seg_bs3point(seg_list, bi_list)

        self.update_last_pos(seg_list)

    def update_last_pos(self, seg_list: CSegListComm):
        self.last_sure_pos = -1
        for seg in seg_list[::-1]:
            if seg.is_sure:
                self.last_sure_pos = seg.end_bi.get_begin_klu().idx
                return

    def seg_need_cal(self, seg: CSeg):
        return seg.end_bi.get_end_klu().idx > self.last_sure_pos

    def add_bs(
        self,
        bs_type: BSP_TYPE,
        bi: LINE_TYPE,
        relate_bsp1: Optional[CBS_Point],
        is_target_bsp: bool = True,
        feature_dict=None,
    ):
        is_buy = bi.is_down()
<<<<<<< HEAD
        for exist_bsp in self.lst:
            if exist_bsp.klu.idx == bi.get_end_klu().idx:
                assert exist_bsp.is_buy == is_buy
                exist_bsp.add_another_bsp_prop(bs_type, relate_bsp1)
                if feature_dict is not None:
                    exist_bsp.add_feat(feature_dict)
                return
=======
        if exist_bsp := self.lst_dict.get(bi.get_end_klu().idx):
            assert exist_bsp.is_buy == is_buy
            exist_bsp.add_another_bsp_prop(bs_type, relate_bsp1)
            return
>>>>>>> 6038eb9a
        if bs_type not in self.config.GetBSConfig(is_buy).target_types:
            is_target_bsp = False

        if is_target_bsp or bs_type in [BSP_TYPE.T1, BSP_TYPE.T1P]:
            bsp = CBS_Point[LINE_TYPE](
                bi=bi,
                is_buy=is_buy,
                bs_type=bs_type,
                relate_bsp1=relate_bsp1,
                feature_dict=feature_dict,
            )
        else:
            return
        if is_target_bsp:
            self.lst.append(bsp)
            self.lst_dict[bi.get_end_klu().idx] = bsp
        if bs_type in [BSP_TYPE.T1, BSP_TYPE.T1P]:
            self.bsp1_lst.append(bsp)

    def cal_seg_bs1point(self, seg_list: CSegListComm[LINE_TYPE], bi_list: LINE_LIST_TYPE):
        for seg in seg_list:
            if not self.seg_need_cal(seg):
                continue
            self.cal_single_bs1point(seg, bi_list)

    def cal_single_bs1point(self, seg: CSeg[LINE_TYPE], bi_list: LINE_LIST_TYPE):
        BSP_CONF = self.config.GetBSConfig(seg.is_down())
        zs_cnt = seg.get_multi_bi_zs_cnt() if BSP_CONF.bsp1_only_multibi_zs else len(seg.zs_lst)
        is_target_bsp = (BSP_CONF.min_zs_cnt <= 0 or zs_cnt >= BSP_CONF.min_zs_cnt)
        if len(seg.zs_lst) > 0 and \
           not seg.zs_lst[-1].is_one_bi_zs() and \
           ((seg.zs_lst[-1].bi_out and seg.zs_lst[-1].bi_out.idx >= seg.end_bi.idx) or seg.zs_lst[-1].bi_lst[-1].idx >= seg.end_bi.idx) \
           and seg.end_bi.idx - seg.zs_lst[-1].get_bi_in().idx > 2:
            self.treat_bsp1(seg, BSP_CONF, is_target_bsp)
        else:
            self.treat_pz_bsp1(seg, BSP_CONF, bi_list, is_target_bsp)

    def treat_bsp1(self, seg: CSeg[LINE_TYPE], BSP_CONF: CPointConfig, is_target_bsp: bool):
        last_zs = seg.zs_lst[-1]
        break_peak, _ = last_zs.out_bi_is_peak(seg.end_bi.idx)
        if BSP_CONF.bs1_peak and not break_peak:
            is_target_bsp = False
        is_diver, divergence_rate = last_zs.is_divergence(BSP_CONF, out_bi=seg.end_bi)
        if not is_diver:
            is_target_bsp = False
        feature_dict = {
            'divergence_rate': divergence_rate,
            'zs_cnt': len(seg.zs_lst),
        }
        self.add_bs(bs_type=BSP_TYPE.T1, bi=seg.end_bi, relate_bsp1=None, is_target_bsp=is_target_bsp, feature_dict=feature_dict)

    def treat_pz_bsp1(self, seg: CSeg[LINE_TYPE], BSP_CONF: CPointConfig, bi_list: LINE_LIST_TYPE, is_target_bsp):
        last_bi = seg.end_bi
        pre_bi = bi_list[last_bi.idx-2]
        if last_bi.seg_idx != pre_bi.seg_idx:
            return
        if last_bi.dir != seg.dir:
            return
        if last_bi.is_down() and last_bi._low() > pre_bi._low():  # 创新低
            return
        if last_bi.is_up() and last_bi._high() < pre_bi._high():  # 创新高
            return
        in_metric = pre_bi.cal_macd_metric(BSP_CONF.macd_algo, is_reverse=False)
        out_metric = last_bi.cal_macd_metric(BSP_CONF.macd_algo, is_reverse=True)
        is_diver, divergence_rate = out_metric <= BSP_CONF.divergence_rate*in_metric, out_metric/(in_metric+1e-7)
        if not is_diver:
            is_target_bsp = False
        if isinstance(bi_list, CBiList):
            assert isinstance(last_bi, CBi) and isinstance(pre_bi, CBi)
        feature_dict = {
            'divergence_rate': divergence_rate,
            'bsp1_bi_amp': last_bi.amp(),
        }
        self.add_bs(bs_type=BSP_TYPE.T1P, bi=last_bi, relate_bsp1=None, is_target_bsp=is_target_bsp, feature_dict=feature_dict)

    def cal_seg_bs2point(self, seg_list: CSegListComm[LINE_TYPE], bi_list: LINE_LIST_TYPE):
        bsp1_bi_idx_dict = {bsp.bi.idx: bsp for bsp in self.bsp1_lst}
        for seg in seg_list:
            self.treat_bsp2(seg, bsp1_bi_idx_dict, seg_list, bi_list)

    def treat_bsp2(self, seg: CSeg, bsp1_bi_idx_dict, seg_list: CSegListComm[LINE_TYPE], bi_list: LINE_LIST_TYPE):
        if not self.seg_need_cal(seg):
            return
        if len(seg_list) > 1:
            BSP_CONF = self.config.GetBSConfig(seg.is_down())
            bsp1_bi = seg.end_bi
            bsp1_bi_idx = bsp1_bi.idx
            real_bsp1 = bsp1_bi_idx_dict.get(bsp1_bi.idx)
            if bsp1_bi.idx + 2 >= len(bi_list):
                return
            break_bi = bi_list[bsp1_bi.idx + 1]
            bsp2_bi = bi_list[bsp1_bi.idx + 2]
        else:
            BSP_CONF = self.config.GetBSConfig(seg.is_up())
            bsp1_bi, real_bsp1 = None, None
            bsp1_bi_idx = -1
            if len(bi_list) == 1:
                return
            bsp2_bi = bi_list[1]
            break_bi = bi_list[0]
        if BSP_CONF.bsp2_follow_1 and bsp1_bi_idx not in bsp1_bi_idx_dict:  # check bsp2_follow_1
            return
        retrace_rate = bsp2_bi.amp()/break_bi.amp()
        bsp2_flag = retrace_rate <= BSP_CONF.max_bs2_rate
        if bsp2_flag:
            feature_dict = {
                'bsp2_retrace_rate': retrace_rate,
                'bsp2_break_bi_amp': break_bi.amp(),
                'bsp2_bi_amp': bsp2_bi.amp(),
            }
            self.add_bs(bs_type=BSP_TYPE.T2, bi=bsp2_bi, relate_bsp1=real_bsp1, feature_dict=feature_dict)  # type: ignore
        elif BSP_CONF.bsp2s_follow_2:
            return
        self.treat_bsp2s(seg_list, bi_list, bsp2_bi, break_bi, real_bsp1, BSP_CONF)  # type: ignore

    def treat_bsp2s(
        self,
        seg_list: CSegListComm,
        bi_list: LINE_LIST_TYPE,
        bsp2_bi: LINE_TYPE,
        break_bi: LINE_TYPE,
        real_bsp1: Optional[CBS_Point],
        BSP_CONF: CPointConfig,
    ):
        bias = 2
        _low, _high = None, None
        while bsp2_bi.idx + bias < len(bi_list):  # 计算类二
            bsp2s_bi = bi_list[bsp2_bi.idx + bias]
            assert bsp2s_bi.seg_idx is not None and bsp2_bi.seg_idx is not None
            if BSP_CONF.max_bsp2s_lv is not None and bias/2 > BSP_CONF.max_bsp2s_lv:
                break
            if bsp2s_bi.seg_idx != bsp2_bi.seg_idx and (bsp2s_bi.seg_idx < len(seg_list)-1 or bsp2s_bi.seg_idx - bsp2_bi.seg_idx >= 2 or seg_list[bsp2_bi.seg_idx].is_sure):
                break
            if bias == 2:
                if not has_overlap(bsp2_bi._low(), bsp2_bi._high(), bsp2s_bi._low(), bsp2s_bi._high()):
                    break
                _low = max([bsp2_bi._low(), bsp2s_bi._low()])
                _high = min([bsp2_bi._high(), bsp2s_bi._high()])
            elif not has_overlap(_low, _high, bsp2s_bi._low(), bsp2s_bi._high()):
                break

            if bsp2s_break_bsp1(bsp2s_bi, break_bi):
                break
            retrace_rate = abs(bsp2s_bi.get_end_val()-break_bi.get_end_val())/break_bi.amp()
            if retrace_rate > BSP_CONF.max_bs2_rate:
                break
            feature_dict = {
                'bsp2s_retrace_rate': retrace_rate,
                'bsp2s_break_bi_amp': break_bi.amp(),
                'bsp2s_bi_amp': bsp2s_bi.amp(),
                'bsp2s_lv': bias/2,
            }
            self.add_bs(bs_type=BSP_TYPE.T2S, bi=bsp2s_bi, relate_bsp1=real_bsp1, feature_dict=feature_dict)  # type: ignore
            bias += 2

    def cal_seg_bs3point(self, seg_list: CSegListComm[LINE_TYPE], bi_list: LINE_LIST_TYPE):
        bsp1_bi_idx_dict = {bsp.bi.idx: bsp for bsp in self.bsp1_lst}
        for seg in seg_list:
            if not self.seg_need_cal(seg):
                continue
            if len(seg_list) > 1:
                bsp1_bi = seg.end_bi
                bsp1_bi_idx = bsp1_bi.idx
                BSP_CONF = self.config.GetBSConfig(seg.is_down())
                real_bsp1 = bsp1_bi_idx_dict.get(bsp1_bi.idx)
                next_seg_idx = seg.idx+1
                next_seg = seg.next  # 可能为None, 所以并不一定可以保证next_seg_idx == next_seg.idx
            else:
                next_seg = seg
                next_seg_idx = seg.idx
                bsp1_bi, real_bsp1 = None, None
                bsp1_bi_idx = -1
                BSP_CONF = self.config.GetBSConfig(seg.is_up())
            if BSP_CONF.bsp3_follow_1 and bsp1_bi_idx not in bsp1_bi_idx_dict:
                continue
            if next_seg:
                self.treat_bsp3_after(seg_list, next_seg, BSP_CONF, bi_list, real_bsp1, bsp1_bi_idx, next_seg_idx)
            self.treat_bsp3_before(seg_list, seg, next_seg, bsp1_bi, BSP_CONF, bi_list, real_bsp1, next_seg_idx)

    def treat_bsp3_after(
        self,
        seg_list: CSegListComm[LINE_TYPE],
        next_seg: CSeg[LINE_TYPE],
        BSP_CONF: CPointConfig,
        bi_list: LINE_LIST_TYPE,
        real_bsp1,
        bsp1_bi_idx,
        next_seg_idx
    ):
        first_zs = next_seg.get_first_multi_bi_zs()
        if first_zs is None:
            return
        if BSP_CONF.strict_bsp3 and first_zs.get_bi_in().idx != bsp1_bi_idx+1:
            return
        if first_zs.bi_out is None or first_zs.bi_out.idx+1 >= len(bi_list):
            return
        bsp3_bi = bi_list[first_zs.bi_out.idx+1]
        if bsp3_bi.parent_seg is None:
            if next_seg.idx != len(seg_list)-1:
                return
        elif bsp3_bi.parent_seg.idx != next_seg.idx:
            return
        if bsp3_bi.dir == next_seg.dir:
            return
        if bsp3_bi.seg_idx != next_seg_idx and next_seg_idx < len(seg_list)-2:
            return
        if bsp3_back2zs(bsp3_bi, first_zs):
            return
        bsp3_peak_zs = bsp3_break_zspeak(bsp3_bi, first_zs)
        if BSP_CONF.bsp3_peak and not bsp3_peak_zs:
            return
        feature_dict = {
            'bsp3_zs_height': (first_zs.high - first_zs.low)/first_zs.low,
            'bsp3_bi_amp': bsp3_bi.amp(),
        }
        self.add_bs(bs_type=BSP_TYPE.T3A, bi=bsp3_bi, relate_bsp1=real_bsp1, feature_dict=feature_dict)  # type: ignore

    def treat_bsp3_before(
        self,
        seg_list: CSegListComm[LINE_TYPE],
        seg: CSeg[LINE_TYPE],
        next_seg: Optional[CSeg[LINE_TYPE]],
        bsp1_bi: Optional[LINE_TYPE],
        BSP_CONF: CPointConfig,
        bi_list: LINE_LIST_TYPE,
        real_bsp1,
        next_seg_idx
    ):
        cmp_zs = seg.get_final_multi_bi_zs()
        if cmp_zs is None:
            return
        if not bsp1_bi:
            return
        if BSP_CONF.strict_bsp3 and (cmp_zs.bi_out is None or cmp_zs.bi_out.idx != bsp1_bi.idx):
            return
        end_bi_idx = cal_bsp3_bi_end_idx(next_seg)
        for bsp3_bi in bi_list[bsp1_bi.idx+2::2]:
            if bsp3_bi.idx > end_bi_idx:
                break
            assert bsp3_bi.seg_idx is not None
            if bsp3_bi.seg_idx != next_seg_idx and bsp3_bi.seg_idx < len(seg_list)-1:
                break
            if bsp3_back2zs(bsp3_bi, cmp_zs):  # type: ignore
                continue
            feature_dict = {
                'bsp3_zs_height': (cmp_zs.high - cmp_zs.low)/cmp_zs.low,
                'bsp3_bi_amp': bsp3_bi.amp(),
            }
            self.add_bs(bs_type=BSP_TYPE.T3B, bi=bsp3_bi, relate_bsp1=real_bsp1, feature_dict=feature_dict)  # type: ignore
            break

    def getLastestBspList(self) -> List[CBS_Point[LINE_TYPE]]:
        if len(self.lst) == 0:
            return []
        return sorted(self.lst, key=lambda bsp: bsp.bi.idx, reverse=True)


def bsp2s_break_bsp1(bsp2s_bi: LINE_TYPE, bsp2_break_bi: LINE_TYPE) -> bool:
    return (bsp2s_bi.is_down() and bsp2s_bi._low() < bsp2_break_bi._low()) or \
           (bsp2s_bi.is_up() and bsp2s_bi._high() > bsp2_break_bi._high())


def bsp3_back2zs(bsp3_bi: LINE_TYPE, zs: CZS) -> bool:
    return (bsp3_bi.is_down() and bsp3_bi._low() < zs.high) or (bsp3_bi.is_up() and bsp3_bi._high() > zs.low)


def bsp3_break_zspeak(bsp3_bi: LINE_TYPE, zs: CZS) -> bool:
    return (bsp3_bi.is_down() and bsp3_bi._high() >= zs.peak_high) or (bsp3_bi.is_up() and bsp3_bi._low() <= zs.peak_low)


def cal_bsp3_bi_end_idx(seg: Optional[CSeg[LINE_TYPE]]):
    if not seg:
        return float("inf")
    if seg.get_multi_bi_zs_cnt() == 0 and seg.next is None:
        return float("inf")
    end_bi_idx = seg.end_bi.idx-1
    for zs in seg.zs_lst:
        if zs.is_one_bi_zs():
            continue
        if zs.bi_out is not None:
            end_bi_idx = zs.bi_out.idx
            break
    return end_bi_idx<|MERGE_RESOLUTION|>--- conflicted
+++ resolved
@@ -68,20 +68,12 @@
         feature_dict=None,
     ):
         is_buy = bi.is_down()
-<<<<<<< HEAD
-        for exist_bsp in self.lst:
-            if exist_bsp.klu.idx == bi.get_end_klu().idx:
-                assert exist_bsp.is_buy == is_buy
-                exist_bsp.add_another_bsp_prop(bs_type, relate_bsp1)
-                if feature_dict is not None:
-                    exist_bsp.add_feat(feature_dict)
-                return
-=======
         if exist_bsp := self.lst_dict.get(bi.get_end_klu().idx):
             assert exist_bsp.is_buy == is_buy
             exist_bsp.add_another_bsp_prop(bs_type, relate_bsp1)
-            return
->>>>>>> 6038eb9a
+            if feature_dict is not None:
+                exist_bsp.add_feat(feature_dict)
+            return
         if bs_type not in self.config.GetBSConfig(is_buy).target_types:
             is_target_bsp = False
 
